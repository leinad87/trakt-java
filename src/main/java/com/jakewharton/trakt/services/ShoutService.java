package com.jakewharton.trakt.services;

import com.google.gson.reflect.TypeToken;
import com.jakewharton.trakt.TraktApiBuilder;
import com.jakewharton.trakt.TraktApiService;
import com.jakewharton.trakt.entities.Response;

public class ShoutService extends TraktApiService {
    /**
     * Add a shout to an episode on trakt.
     *
     * @param imdbId IMDB ID for the show.
     * @return Builder instance.
     */
    public EpisodeBuilder episode(String imdbId) {
        return new EpisodeBuilder(this).imdbId(imdbId);
    }

    /**
     * Add a shout to an episode on trakt.
     *
     * @param tvdbId TVDB ID (thetvdb.com) for the show.
     * @return Builder instance.
     */
    public EpisodeBuilder episode(int tvdbId) {
        return new EpisodeBuilder(this).tvdbId(tvdbId);
    }

    /**
     * Add a shout to an episode on trakt.
     *
     * @param title Show title.
     * @param year Show title.
     * @return Builder instance.
     */
    public EpisodeBuilder episode(String title, int year) {
        return new EpisodeBuilder(this).title(title).year(year);
    }

    /**
     * Add a shout to a movie on trakt.
     *
     * @param imdbId IMDB ID for the movie.
     * @return Builder instance.
     */
    public MovieBuilder movie(String imdbId) {
        return new MovieBuilder(this).imdbId(imdbId);
    }

    /**
     * Add a shout to a movie on trakt.
     *
     * @param tmdbId TMDB (themoviedb.org) ID for the movie.
     * @return Builder instance.
     */
    public MovieBuilder movie(int tmdbId) {
        return new MovieBuilder(this).tmdbId(tmdbId);
    }

    /**
     * Add a shout to a movie on trakt.
     *
     * @param title Movie title.
     * @param year Movie year.
     * @return Builder instance.
     */
    public MovieBuilder movie(String title, int year) {
        return new MovieBuilder(this).title(title).year(year);
    }

    /**
     * Add a shout to a show on trakt.
     *
     * @param imdbId IMDB ID for the show.
     * @return Builder instance.
     */
    public ShowBuilder show(String imdbId) {
        return new ShowBuilder(this).imdbId(imdbId);
    }

    /**
     * Add a shout to a show on trakt.
     *
     * @param tvdbId TVDB ID (thetvdb.com) for the show.
     * @return Builder instance.
     */
    public ShowBuilder show(int tvdbId) {
        return new ShowBuilder(this).tvdbId(tvdbId);
    }

    /**
     * Add a shout to a show on trakt.
     *
     * @param title Show title.
     * @param year Show year.
     * @return Builder instance.
     */
    public ShowBuilder show(String title, int year) {
        return new ShowBuilder(this).title(title).year(year);
    }


    public static final class EpisodeBuilder extends TraktApiBuilder<Response> {
        private static final String POST_IMDB_ID = "imdb_id";
        private static final String POST_TVDB_ID = "tvdb_id";
        private static final String POST_TITLE = "title";
        private static final String POST_YEAR = "year";
        private static final String POST_SEASON = "season";
        private static final String POST_EPISODE = "episode";
        private static final String POST_SHOUT = "shout";
        private static final String POST_SPOILER = "spoiler";

        private static final String URI = "/shout/episode/" + FIELD_API_KEY;

        private EpisodeBuilder(ShoutService service) {
            super(service, new TypeToken<Response>() {}, URI, HttpMethod.Post);
        }

        /**
         * Show IMDB ID.
         *
         * @param imdbId Value.
         * @return Builder instance.
         */
        public EpisodeBuilder imdbId(String imdbId) {
            this.postParameter(POST_IMDB_ID, imdbId);
            return this;
        }

        /**
         * Show TVDB ID.
         *
         * @param tvdbId Value.
         * @return Builder instance.
         */
        public EpisodeBuilder tvdbId(int tvdbId) {
            this.postParameter(POST_TVDB_ID, tvdbId);
            return this;
        }

        /**
         * Show title.
         *
         * @param title Value.
         * @return Builder instance.
         */
        public EpisodeBuilder title(String title) {
            this.postParameter(POST_TITLE, title);
            return this;
        }

        /**
         * Show year.
         *
         * @param year Value.
         * @return Builder instance.
         */
        public EpisodeBuilder year(int year) {
            this.postParameter(POST_YEAR, year);
            return this;
        }

        /**
         * Show season. Send 0 if watching a special.
         *
         * @param season Value.
         * @return Builder instance.
         */
        public EpisodeBuilder season(int season) {
            this.postParameter(POST_SEASON, season);
            return this;
        }

        /**
         * Show episode.
         *
         * @param episode Value.
         * @return Builder instance.
         */
        public EpisodeBuilder episode(int episode) {
            this.postParameter(POST_EPISODE, episode);
            return this;
        }

        /**
         * Text for the shout.
         *
         * @param shout Value.
         * @return Builder instance.
         */
        public EpisodeBuilder shout(String shout) {
            this.postParameter(POST_SHOUT, shout);
            return this;
        }
<<<<<<< HEAD
        
=======

>>>>>>> 44165964
        /**
         * Shout contains a spoiler
         *
         * @param spoiler Value.
         * @return Builder instance.
         */
        public EpisodeBuilder spoiler(boolean spoiler) {
            this.postParameter(POST_SPOILER, spoiler);
            return this;
        }
    }
    public static final class MovieBuilder extends TraktApiBuilder<Response> {
        private static final String POST_IMDB_ID = "imdb_id";
        private static final String POST_TMDB_ID = "tmdb_id";
        private static final String POST_TITLE = "title";
        private static final String POST_YEAR = "year";
        private static final String POST_SHOUT = "shout";
        private static final String POST_SPOILER = "spoiler";

        private static final String URI = "/shout/movie/" + FIELD_API_KEY;

        private MovieBuilder(ShoutService service) {
            super(service, new TypeToken<Response>() {}, URI, HttpMethod.Post);
        }

        /**
         * Show IMDB ID.
         *
         * @param imdbId Value.
         * @return Builder instance.
         */
        public MovieBuilder imdbId(String imdbId) {
            this.postParameter(POST_IMDB_ID, imdbId);
            return this;
        }

        /**
         * Show TMDB ID.
         *
         * @param tmdbId Value.
         * @return Builder instance.
         */
        public MovieBuilder tmdbId(int tmdbId) {
            this.postParameter(POST_TMDB_ID, tmdbId);
            return this;
        }

        /**
         * Show title.
         *
         * @param title Value.
         * @return Builder instance.
         */
        public MovieBuilder title(String title) {
            this.postParameter(POST_TITLE, title);
            return this;
        }

        /**
         * Show year.
         *
         * @param year Value.
         * @return Builder instance.
         */
        public MovieBuilder year(int year) {
            this.postParameter(POST_YEAR, year);
            return this;
        }

        /**
         * Text for the shout.
         *
         * @param shout Value.
         * @return Builder instance.
         */
        public MovieBuilder shout(String shout) {
            this.postParameter(POST_SHOUT, shout);
            return this;
        }
<<<<<<< HEAD
        
=======

>>>>>>> 44165964
        /**
         * Shout contains a spoiler
         *
         * @param spoiler Value.
         * @return Builder instance.
         */
        public MovieBuilder spoiler(boolean spoiler) {
            this.postParameter(POST_SPOILER, spoiler);
            return this;
        }
    }
    public static final class ShowBuilder extends TraktApiBuilder<Response> {
        private static final String POST_IMDB_ID = "imdb_id";
        private static final String POST_TVDB_ID = "tvdb_id";
        private static final String POST_TITLE = "title";
        private static final String POST_YEAR = "year";
        private static final String POST_SHOUT = "shout";
        private static final String POST_SPOILER = "spoiler";

        private static final String URI = "/shout/show/" + FIELD_API_KEY;

        private ShowBuilder(ShoutService service) {
            super(service, new TypeToken<Response>() {}, URI, HttpMethod.Post);
        }

        /**
         * Show IMDB ID.
         *
         * @param imdbId Value.
         * @return Builder instance.
         */
        public ShowBuilder imdbId(String imdbId) {
            this.postParameter(POST_IMDB_ID, imdbId);
            return this;
        }

        /**
         * Show TVDB ID.
         *
         * @param tvdbId Value.
         * @return Builder instance.
         */
        public ShowBuilder tvdbId(int tvdbId) {
            this.postParameter(POST_TVDB_ID, tvdbId);
            return this;
        }

        /**
         * Show title.
         *
         * @param title Value.
         * @return Builder instance.
         */
        public ShowBuilder title(String title) {
            this.postParameter(POST_TITLE, title);
            return this;
        }

        /**
         * Show year.
         *
         * @param year Value.
         * @return Builder instance.
         */
        public ShowBuilder year(int year) {
            this.postParameter(POST_YEAR, year);
            return this;
        }

        /**
         * Text for the shout.
         *
         * @param shout Value.
         * @return Builder instance.
         */
        public ShowBuilder shout(String shout) {
            this.postParameter(POST_SHOUT, shout);
            return this;
        }
<<<<<<< HEAD
        
        
=======


>>>>>>> 44165964
        /**
         * Shout contains a spoiler
         *
         * @param spoiler Value.
         * @return Builder instance.
         */
        public ShowBuilder spoiler(boolean spoiler) {
            this.postParameter(POST_SPOILER, spoiler);
            return this;
        }
    }
}<|MERGE_RESOLUTION|>--- conflicted
+++ resolved
@@ -192,11 +192,7 @@
             this.postParameter(POST_SHOUT, shout);
             return this;
         }
-<<<<<<< HEAD
-        
-=======
-
->>>>>>> 44165964
+
         /**
          * Shout contains a spoiler
          *
@@ -276,11 +272,7 @@
             this.postParameter(POST_SHOUT, shout);
             return this;
         }
-<<<<<<< HEAD
-        
-=======
-
->>>>>>> 44165964
+
         /**
          * Shout contains a spoiler
          *
@@ -360,13 +352,8 @@
             this.postParameter(POST_SHOUT, shout);
             return this;
         }
-<<<<<<< HEAD
-        
-        
-=======
-
-
->>>>>>> 44165964
+
+
         /**
          * Shout contains a spoiler
          *
